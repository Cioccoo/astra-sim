--- conflicted
+++ resolved
@@ -27,16 +27,10 @@
         "${CMAKE_CURRENT_SOURCE_DIR}/astra-sim/system/topology/*.cc"
         "${CMAKE_CURRENT_SOURCE_DIR}/astra-sim/system/memory/*.cc"
         "${CMAKE_CURRENT_SOURCE_DIR}/astra-sim/system/scheduling/*.cc"
-<<<<<<< HEAD
         "${CMAKE_CURRENT_SOURCE_DIR}/astra-sim/common/*.cc"
-        "${CMAKE_CURRENT_SOURCE_DIR}/extern/graph_frontend/chakra/third_party/utils/*.cc"
-        "${CMAKE_CURRENT_SOURCE_DIR}/extern/graph_frontend/chakra/et_def/*.cc"
-        "${CMAKE_CURRENT_SOURCE_DIR}/extern/graph_frontend/chakra/et_feeder/*.cpp"
-=======
         "${CMAKE_CURRENT_SOURCE_DIR}/extern/graph_frontend/chakra/src/third_party/utils/*.cc"
         "${CMAKE_CURRENT_SOURCE_DIR}/extern/graph_frontend/chakra/schema/protobuf/*.cc"
         "${CMAKE_CURRENT_SOURCE_DIR}/extern/graph_frontend/chakra/src/feeder/*.cpp"
->>>>>>> 7633c0d1
         "${CMAKE_CURRENT_SOURCE_DIR}/extern/remote_memory_backend/analytical/*.cc")
 
 # Compile AstraSim Library
