# CMake Requirement
cmake_minimum_required(VERSION 3.15)

# C++ requirement
set(CMAKE_CXX_STANDARD 17)
set(CMAKE_CXX_STANDARD_REQUIRED ON)

# Set the build type to Release if not specified
if (NOT CMAKE_BUILD_TYPE)
    set(CMAKE_BUILD_TYPE Release)
endif ()

# Setup project
project(AstraSim)

# Find Protobuf
find_package(Protobuf REQUIRED)

# Files to compile
file(GLOB srcs
<<<<<<< HEAD
        ${CMAKE_CURRENT_SOURCE_DIR}/astra-sim/system/*.cc
        ${CMAKE_CURRENT_SOURCE_DIR}/astra-sim/workload/*.cc
        ${CMAKE_CURRENT_SOURCE_DIR}/astra-sim/system/collective/*.cc
        ${CMAKE_CURRENT_SOURCE_DIR}/astra-sim/system/topology/*.cc
        ${CMAKE_CURRENT_SOURCE_DIR}/astra-sim/system/memory/*.cc
        ${CMAKE_CURRENT_SOURCE_DIR}/astra-sim/system/scheduling/*.cc
        ${CMAKE_CURRENT_SOURCE_DIR}/extern/graph_frontend/chakra/third_party/utils/*.cc
        ${CMAKE_CURRENT_SOURCE_DIR}/extern/graph_frontend/chakra/et_def/*.cc
        ${CMAKE_CURRENT_SOURCE_DIR}/extern/graph_frontend/chakra/et_feeder/*.cpp
        ${CMAKE_CURRENT_SOURCE_DIR}/extern/memory_backend/analytical/*.cc)
=======
        "${CMAKE_CURRENT_SOURCE_DIR}/astra-sim/system/*.cc"
        "${CMAKE_CURRENT_SOURCE_DIR}/astra-sim/workload/*.cc"
        "${CMAKE_CURRENT_SOURCE_DIR}/astra-sim/system/collective/*.cc"
        "${CMAKE_CURRENT_SOURCE_DIR}/astra-sim/system/topology/*.cc"
        "${CMAKE_CURRENT_SOURCE_DIR}/astra-sim/system/memory/*.cc"
        "${CMAKE_CURRENT_SOURCE_DIR}/astra-sim/system/scheduling/*.cc"
        "${CMAKE_CURRENT_SOURCE_DIR}/extern/graph_frontend/chakra/third_party/utils/*.cc"
        "${CMAKE_CURRENT_SOURCE_DIR}/extern/graph_frontend/chakra/et_def/*.cc"
        "${CMAKE_CURRENT_SOURCE_DIR}/extern/graph_frontend/chakra/et_feeder/*.cpp"
        "${CMAKE_CURRENT_SOURCE_DIR}/extern/remote_memory_backend/analytical/*.cc")
>>>>>>> 3defae42

# Compile AstraSim Library
add_library(AstraSim STATIC ${srcs})

# Link libraries
target_link_libraries(AstraSim PUBLIC ${Protobuf_LIBRARIES})

# Include Directories
target_include_directories(AstraSim PUBLIC ${CMAKE_CURRENT_SOURCE_DIR})
target_include_directories(AstraSim PUBLIC ${CMAKE_CURRENT_SOURCE_DIR}/extern/graph_frontend/chakra/)
target_include_directories(AstraSim PUBLIC ${Protobuf_INCLUDE_DIRS})
target_include_directories(AstraSim PRIVATE ${CMAKE_CURRENT_SOURCE_DIR}/extern/helper/)

# Properties
set_target_properties(AstraSim PROPERTIES COMPILE_WARNING_AS_ERROR ON)
set_target_properties(AstraSim
        PROPERTIES
        RUNTIME_OUTPUT_DIRECTORY ${CMAKE_CURRENT_BINARY_DIR}/../bin/
        LIBRARY_OUTPUT_DIRECTORY ${CMAKE_CURRENT_BINARY_DIR}/../lib/
        ARCHIVE_OUTPUT_DIRECTORY ${CMAKE_CURRENT_BINARY_DIR}/../lib/
)<|MERGE_RESOLUTION|>--- conflicted
+++ resolved
@@ -18,18 +18,6 @@
 
 # Files to compile
 file(GLOB srcs
-<<<<<<< HEAD
-        ${CMAKE_CURRENT_SOURCE_DIR}/astra-sim/system/*.cc
-        ${CMAKE_CURRENT_SOURCE_DIR}/astra-sim/workload/*.cc
-        ${CMAKE_CURRENT_SOURCE_DIR}/astra-sim/system/collective/*.cc
-        ${CMAKE_CURRENT_SOURCE_DIR}/astra-sim/system/topology/*.cc
-        ${CMAKE_CURRENT_SOURCE_DIR}/astra-sim/system/memory/*.cc
-        ${CMAKE_CURRENT_SOURCE_DIR}/astra-sim/system/scheduling/*.cc
-        ${CMAKE_CURRENT_SOURCE_DIR}/extern/graph_frontend/chakra/third_party/utils/*.cc
-        ${CMAKE_CURRENT_SOURCE_DIR}/extern/graph_frontend/chakra/et_def/*.cc
-        ${CMAKE_CURRENT_SOURCE_DIR}/extern/graph_frontend/chakra/et_feeder/*.cpp
-        ${CMAKE_CURRENT_SOURCE_DIR}/extern/memory_backend/analytical/*.cc)
-=======
         "${CMAKE_CURRENT_SOURCE_DIR}/astra-sim/system/*.cc"
         "${CMAKE_CURRENT_SOURCE_DIR}/astra-sim/workload/*.cc"
         "${CMAKE_CURRENT_SOURCE_DIR}/astra-sim/system/collective/*.cc"
@@ -40,7 +28,6 @@
         "${CMAKE_CURRENT_SOURCE_DIR}/extern/graph_frontend/chakra/et_def/*.cc"
         "${CMAKE_CURRENT_SOURCE_DIR}/extern/graph_frontend/chakra/et_feeder/*.cpp"
         "${CMAKE_CURRENT_SOURCE_DIR}/extern/remote_memory_backend/analytical/*.cc")
->>>>>>> 3defae42
 
 # Compile AstraSim Library
 add_library(AstraSim STATIC ${srcs})
