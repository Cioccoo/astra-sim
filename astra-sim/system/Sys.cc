/******************************************************************************
This source code is licensed under the MIT license found in the
LICENSE file in the root directory of this source tree.
*******************************************************************************/

#include "astra-sim/system/Sys.hh"

#include <iostream>
#include <cstdlib>

#include <json/json.hpp>
#include "astra-sim/system/BaseStream.hh"
#include "astra-sim/system/CollectivePlan.hh"
#include "astra-sim/system/DataSet.hh"
#include "astra-sim/system/MemBus.hh"
#include "astra-sim/system/MemEventHandlerData.hh"
#include "astra-sim/system/QueueLevels.hh"
#include "astra-sim/system/RendezvousRecvData.hh"
#include "astra-sim/system/RendezvousSendData.hh"
#include "astra-sim/system/SendPacketEventHandlerData.hh"
#include "astra-sim/system/SimRecvCaller.hh"
#include "astra-sim/system/SimSendCaller.hh"
#include "astra-sim/system/StreamBaseline.hh"
#include "astra-sim/system/WorkloadLayerHandlerData.hh"
#include "astra-sim/system/collective/AllToAll.hh"
#include "astra-sim/system/collective/DoubleBinaryTreeAllReduce.hh"
#include "astra-sim/system/collective/HalvingDoubling.hh"
#include "astra-sim/system/collective/Ring.hh"
#include "astra-sim/system/scheduling/OfflineGreedy.hh"
#include "astra-sim/system/topology/BasicLogicalTopology.hh"
#include "astra-sim/system/topology/GeneralComplexTopology.hh"

using namespace std;
using namespace Chakra;
using json = nlohmann::json;

namespace AstraSim {
uint8_t* Sys::dummy_data = new uint8_t[2];
vector<Sys*> Sys::all_sys;

// SchedulerUnit --------------------------------------------------------------
Sys::SchedulerUnit::SchedulerUnit(
    Sys* sys,
    vector<int> queues,
    int max_running_streams,
    int ready_list_threshold,
    int queue_threshold) {
  this->sys = sys;
  this->max_running_streams = max_running_streams;
  this->ready_list_threshold = ready_list_threshold;
  this->queue_threshold = queue_threshold;
  this->latency_per_dimension.resize(queues.size(), 0);
  this->total_chunks_per_dimension.resize(queues.size(), 0);
  this->total_active_chunks_per_dimension.resize(queues.size(), 0);

  int base = 0;
  int dimension = 0;
  for (auto q : queues) {
    for (int i = 0; i < q; i++) {
      this->running_streams[base] = 0;
      list<BaseStream*>::iterator it;
      this->stream_pointer[base] = it;
      this->queue_id_to_dimension[base] = dimension;
      base++;
    }
    dimension++;
    UsageTracker u(2);
    usage.push_back(u);
  }
}

void Sys::SchedulerUnit::notify_stream_added(int vnet) {
  if (sys->id == 0 &&
      ++total_active_chunks_per_dimension[queue_id_to_dimension[vnet]] == 1) {
    usage[queue_id_to_dimension[vnet]].increase_usage();
  }
  stream_pointer[vnet] = sys->active_Streams[vnet].begin();
  advance(stream_pointer[vnet], running_streams[vnet]);
  while (stream_pointer[vnet] != sys->active_Streams[vnet].end() &&
         running_streams[vnet] < queue_threshold) {
    (*stream_pointer[vnet])->init();
    running_streams[vnet]++;
    advance(stream_pointer[vnet], 1);
  }
}

void Sys::SchedulerUnit::notify_stream_added_into_ready_list() {
  if (this->sys->first_phase_streams < ready_list_threshold &&
      this->sys->total_running_streams < max_running_streams) {
    int max = ready_list_threshold - sys->first_phase_streams;
    if (max > max_running_streams - this->sys->total_running_streams) {
      max = max_running_streams - this->sys->total_running_streams;
    }
    sys->schedule(max);
  }
  return;
}

void Sys::SchedulerUnit::notify_stream_removed(int vnet, Tick running_time) {
  if (sys->id == 0 &&
      --total_active_chunks_per_dimension[queue_id_to_dimension[vnet]] == 0) {
    usage[queue_id_to_dimension[vnet]].decrease_usage();
  }
  running_streams[vnet]--;

  int dimension = this->queue_id_to_dimension[vnet];
  latency_per_dimension[dimension] += running_time;
  total_chunks_per_dimension[dimension]++;

  if (this->sys->first_phase_streams < ready_list_threshold &&
      this->sys->total_running_streams < max_running_streams) {
    int max = ready_list_threshold - sys->first_phase_streams;
    if (max > max_running_streams - this->sys->total_running_streams) {
      max = max_running_streams - this->sys->total_running_streams;
    }
    sys->schedule(max);
  }
  stream_pointer[vnet] = sys->active_Streams[vnet].begin();
  advance(stream_pointer[vnet], running_streams[vnet]);
  while (stream_pointer[vnet] != sys->active_Streams[vnet].end() &&
         running_streams[vnet] < queue_threshold) {
    (*stream_pointer[vnet])->init();
    running_streams[vnet]++;
    advance(stream_pointer[vnet], 1);
  }
}

vector<double> Sys::SchedulerUnit::get_average_latency_per_dimension() {
  vector<double> result;
  result.resize(latency_per_dimension.size(), -1);
  for (uint64_t i = 0; i < result.size(); i++) {
    result[i] = latency_per_dimension[i] / total_chunks_per_dimension[i];
  }
  return result;
}
//-----------------------------------------------------------------------------

Sys::Sys(
    int id,
    string workload_configuration,
    string comm_group_configuration,
    string system_configuration,
    AstraRemoteMemoryAPI* remote_mem,
    AstraNetworkAPI* comm_NI,
    vector<int> physical_dims,
    vector<int> queues_per_dim,
    double injection_scale,
    double comm_scale,
    bool rendezvous_enabled) {
  if ((id + 1) > this->all_sys.size()) {
    this->all_sys.resize(id + 1);
  }
  this->all_sys[id] = this;

  this->id = id;
  this->initialized = false;

  this->workload = nullptr;

  this->roofline_enabled = false;
  this->peak_perf = 0;
  this->roofline = nullptr;

  this->remote_mem = remote_mem;
  this->remote_mem->set_sys(id, this);
  this->local_mem_bw = 0;

  this->memBus = nullptr;
  this->inp_L = 0;
  this->inp_o = 0;
  this->inp_g = 0;
  this->inp_G = 0;
  this->model_shared_bus = 0;
  this->injection_scale = injection_scale;
  this->communication_delay = 0;
  this->local_reduction_delay = 0;

  this->comm_NI = comm_NI;
  this->comm_scale = comm_scale;
  this->rendezvous_enabled = rendezvous_enabled;

  this->scheduler_unit = nullptr;
  this->vLevels = nullptr;
  this->offline_greedy = nullptr;
  this->intra_dimension_scheduling = IntraDimensionScheduling::FIFO;
  this->inter_dimension_scheduling = InterDimensionScheduling::Ascending;
  this->round_robin_inter_dimension_scheduler = 0;
  this->active_chunks_per_dimension = 1;
  this->priority_counter = 0;
  this->pending_events = 0;
  this->preferred_dataset_splits = 0;

  this->last_scheduled_collective = 0;

  this->first_phase_streams = 0;
  this->total_running_streams = 0;

  this->communication_delay = 10;
  this->local_reduction_delay = 1;

  if (initialize_sys(system_configuration) == false) {
    sys_panic(
        "Unable to initialize the system layer because the file can not be openned");
  }

  // scheduler
  this->physical_dims = physical_dims;
  this->queues_per_dim = queues_per_dim;
  int element = 0;
  this->total_nodes = 1;
  this->dim_to_break = -1;
  for (uint64_t current_dim = 0; current_dim < queues_per_dim.size();
       current_dim++) {
    if (physical_dims[current_dim] >= 1) {
      this->total_nodes *= physical_dims[current_dim];
    }
    for (int j = 0; j < queues_per_dim[current_dim]; j++) {
      list<BaseStream*> temp;
      active_Streams[element] = temp;
      list<int> pri;
      stream_priorities[element] = pri;
      element++;
    }
  }

  this->concurrent_streams =
      (int)ceil(((double)active_chunks_per_dimension) / queues_per_dim[0]);
  this->active_first_phase = 100000000;
  this->max_running = 100000000;

  scheduler_unit = new SchedulerUnit(
      this,
      queues_per_dim,
      max_running,
      active_first_phase,
      concurrent_streams);

  vLevels = new QueueLevels(queues_per_dim, 0, comm_NI->get_backend_type());

  // collective communication
  this->num_streams = 0;

  logical_topologies["AllReduce"] = new GeneralComplexTopology(
      id, physical_dims, all_reduce_implementation_per_dimension);
  logical_topologies["ReduceScatter"] = new GeneralComplexTopology(
      id, physical_dims, reduce_scatter_implementation_per_dimension);
  logical_topologies["AllGather"] = new GeneralComplexTopology(
      id, physical_dims, all_gather_implementation_per_dimension);
  logical_topologies["AllToAll"] = new GeneralComplexTopology(
      id, physical_dims, all_to_all_implementation_per_dimension);

  memBus = new MemBus(
      "NPU",
      "MA",
      this,
      inp_L,
      inp_o,
      inp_g,
      inp_G,
      model_shared_bus,
      communication_delay,
      true);

  workload =
      new Workload(this, workload_configuration, comm_group_configuration);

  if (inter_dimension_scheduling == InterDimensionScheduling::OfflineGreedy ||
      inter_dimension_scheduling ==
          InterDimensionScheduling::OfflineGreedyFlex) {
    offline_greedy = new OfflineGreedy(this);
  }

  this->break_dimension_done = false;
  this->dimension_to_break = 0;

  this->initialized = true;
}

Sys::~Sys() {
  if (roofline_enabled) {
    delete this->roofline;
  }

  all_sys[id] = nullptr;

  for (auto lt : logical_topologies) {
    delete lt.second;
  }

  logical_topologies.clear();

  for (auto ci : all_reduce_implementation_per_dimension) {
    delete ci;
  }
  for (auto ci : reduce_scatter_implementation_per_dimension) {
    delete ci;
  }
  for (auto ci : all_gather_implementation_per_dimension) {
    delete ci;
  }
  for (auto ci : all_to_all_implementation_per_dimension) {
    delete ci;
  }

  if (scheduler_unit != nullptr)
    delete scheduler_unit;

  if (vLevels != nullptr)
    delete vLevels;

  if (memBus != nullptr)
    delete memBus;

  if (workload != nullptr)
    delete workload;

  if (offline_greedy != nullptr)
    delete offline_greedy;

  bool shouldExit = true;
  for (auto& a : all_sys) {
    if (a != nullptr) {
      shouldExit = false;
      break;
    }
  }

  if (shouldExit) {
    exit_sim_loop("Exiting");
  }
}

bool Sys::initialize_sys(string name) {
  ifstream inFile;
  inFile.open(name);
  if (!inFile) {
    if (id == 0) {
      cerr << "Unable to open file: " << name << endl;
    }
    exit(1);
  }

  json j;
  inFile >> j;
  if (j.contains("scheduling-policy")) {
    string inp_scheduling_policy = j["scheduling-policy"];
    if (inp_scheduling_policy == "LIFO") {
      this->scheduling_policy = SchedulingPolicy::LIFO;
    } else if (inp_scheduling_policy == "FIFO") {
      this->scheduling_policy = SchedulingPolicy::FIFO;
    } else if (inp_scheduling_policy == "EXPLICIT") {
      this->scheduling_policy = SchedulingPolicy::EXPLICIT;
    } else {
      sys_panic("unknown value for scheduling policy in sys input file");
    }
  }
  if (j.contains("all-reduce-implementation")) {
    vector<string> collective_impl_str_vec = j["all-reduce-implementation"];
    for (auto collective_impl_str : collective_impl_str_vec) {
      CollectiveImpl* ci =
          generate_collective_impl_from_input(collective_impl_str);
      all_reduce_implementation_per_dimension.push_back(ci);
    }
  }
  if (j.contains("reduce-scatter-implementation")) {
    vector<string> collective_impl_str_vec = j["reduce-scatter-implementation"];
    for (auto collective_impl_str : collective_impl_str_vec) {
      CollectiveImpl* ci =
          generate_collective_impl_from_input(collective_impl_str);
      reduce_scatter_implementation_per_dimension.push_back(ci);
    }
  }
  if (j.contains("all-gather-implementation")) {
    vector<string> collective_impl_str_vec = j["all-gather-implementation"];
    for (auto collective_impl_str : collective_impl_str_vec) {
      CollectiveImpl* ci =
          generate_collective_impl_from_input(collective_impl_str);
      all_gather_implementation_per_dimension.push_back(ci);
    }
  }
  if (j.contains("all-to-all-implementation")) {
    vector<string> collective_impl_str_vec = j["all-to-all-implementation"];
    for (auto collective_impl_str : collective_impl_str_vec) {
      CollectiveImpl* ci =
          generate_collective_impl_from_input(collective_impl_str);
      all_to_all_implementation_per_dimension.push_back(ci);
    }
  }
  if (j.contains("collective-optimization")) {
    string inp_collective_optimization = j["collective-optimization"];
    if (inp_collective_optimization == "baseline") {
      collectiveOptimization = CollectiveOptimization::Baseline;
    } else if (inp_collective_optimization == "localBWAware") {
      collectiveOptimization = CollectiveOptimization::LocalBWAware;
    } else {
      sys_panic("unknown value for collective optimization in sys input file");
    }
  }
  if (j.contains("local-reduction-delay")) {
    local_reduction_delay = j["local-reduction-delay"];
  }
  if (j.contains("active-chunks-per-dimension")) {
    active_chunks_per_dimension = j["active-chunks-per-dimension"];
  }
  if (j.contains("L")) {
    inp_L = j["L"];
  }
  if (j.contains("o")) {
    inp_o = j["o"];
  }
  if (j.contains("g")) {
    inp_g = j["g"];
  }
  if (j.contains("G")) {
    inp_G = j["G"];
  }
  if (j.contains("endpoint-delay")) {
    communication_delay = j["endpoint-delay"];
    communication_delay = communication_delay * injection_scale;
  }
  if (j.contains("model-shared-bus")) {
    int inp_model_shared_bus = j["model-shared-bus"];
    if (inp_model_shared_bus == 1) {
      model_shared_bus = true;
    } else {
      model_shared_bus = false;
    }
  } else {
    model_shared_bus = false;
  }
  if (j.contains("preferred-dataset-splits")) {
    preferred_dataset_splits = j["preferred-dataset-splits"];
  }
  if (j.contains("peak-perf")) {
    peak_perf = j["peak-perf"];
    peak_perf = peak_perf * 1000000000000; // TFLOPS
  }
  if (j.contains("local-mem-bw")) {
    local_mem_bw = j["local-mem-bw"];
    local_mem_bw = local_mem_bw * 1000000000; // GB/sec
  }
  if (j.contains("roofline-enabled")) {
    if (j["roofline-enabled"] != 0) {
      roofline_enabled = true;
      roofline = new Roofline(local_mem_bw, peak_perf);
    }
  }
  this->trace_enabled = false;
  if (j.contains("trace-enabled")) {
    if (j["trace-enabled"] != 0) {
      this->trace_enabled = true;
    } else {
      this->trace_enabled = false;
    }
  }

  inFile.close();
  return true;
}

CollectiveImpl* Sys::generate_collective_impl_from_input(
    string collective_impl_str) {
  if (collective_impl_str == "ring") {
    return new CollectiveImpl(CollectiveImplType::Ring);
  } else if (collective_impl_str == "oneRing") {
    return new CollectiveImpl(CollectiveImplType::OneRing);
  } else if (collective_impl_str == "doubleBinaryTree") {
    return new CollectiveImpl(CollectiveImplType::DoubleBinaryTree);
  } else if (collective_impl_str.rfind("direct", 0) == 0) {
    int window = -1;
    if (collective_impl_str != "direct") {
      window = stoi(collective_impl_str.substr(6, 5));
    }
    return new DirectCollectiveImpl(CollectiveImplType::Direct, window);
  } else if (collective_impl_str.rfind("oneDirect", 0) == 0) {
    int window = -1;
    if (collective_impl_str != "oneDirect") {
      window = stoi(collective_impl_str.substr(9, 5));
    }
    return new DirectCollectiveImpl(CollectiveImplType::OneDirect, window);
  } else if (collective_impl_str == "halvingDoubling") {
    return new CollectiveImpl(CollectiveImplType::HalvingDoubling);
  } else if (collective_impl_str == "oneHalvingDoubling") {
    return new CollectiveImpl(CollectiveImplType::OneHalvingDoubling);
  } else {
    sys_panic(
        "Cannot interpret collective implementations. Please check the collective implementations in the sys"
        "input file");
    return new CollectiveImpl(CollectiveImplType::Ring);
  }
}

Tick Sys::boostedTick() {
  Sys* ts = all_sys[0];
  if (ts == nullptr) {
    for (uint64_t i = 1; i < all_sys.size(); i++) {
      if (all_sys[i] != nullptr) {
        ts = all_sys[i];
        break;
      }
    }
  }
  timespec_t tmp = ts->comm_NI->sim_get_time();
  Tick tick = tmp.time_val / CLOCK_PERIOD;
  return tick;
}

void Sys::sys_panic(string msg) {
  cerr << msg << endl;
  exit(1);
}

void Sys::exit_sim_loop(string msg) {
  cout << msg << endl;
}

void Sys::call(EventType type, CallData* data) {}

void Sys::call_events() {
  for (auto& callable : event_queue[Sys::boostedTick()]) {
    try {
      pending_events--;
      (get<0>(callable))->call(get<1>(callable), get<2>(callable));
    } catch (...) {
      cerr << "warning! a callable is removed before call" << endl;
    }
  }
  if (event_queue[Sys::boostedTick()].size() > 0) {
    event_queue[Sys::boostedTick()].clear();
  }
  event_queue.erase(Sys::boostedTick());
}

void Sys::register_event(
    Callable* callable,
    EventType event,
    CallData* callData,
    Tick delta_cycles) {
  try_register_event(callable, event, callData, delta_cycles);
}

void Sys::try_register_event(
    Callable* callable,
    EventType event,
    CallData* callData,
    Tick& delta_cycles) {
  bool should_schedule = false;
  auto event_time = Sys::boostedTick() + delta_cycles;
  if (event_queue.find(event_time) == event_queue.end()) {
    list<tuple<Callable*, EventType, CallData*>> tmp;
    event_queue[event_time] = tmp;
    should_schedule = true;
  }
  event_queue[event_time].push_back(make_tuple(callable, event, callData));
  if (should_schedule) {
    timespec_t tmp;
<<<<<<< HEAD
    tmp.time_res = NS;
    tmp.time_val = Sys::boostedTick() + cycles;
=======
    tmp.time_val = delta_cycles;
>>>>>>> f9f776a1
    BasicEventHandlerData* data =
        new BasicEventHandlerData(id, EventType::CallEvents);
    data->sys_id = id;
    comm_NI->sim_schedule(tmp, &Sys::handleEvent, data);
  }
  delta_cycles = 0;
  pending_events++;
  return;
}

void Sys::handleEvent(void* arg) {
  if (arg == nullptr) {
    return;
  }
  BasicEventHandlerData* ehd = (BasicEventHandlerData*)arg;
  int id = ehd->sys_id;
  EventType event = ehd->event;

  if (event == EventType::CallEvents) {
    all_sys[id]->call_events();
    delete ehd;
  } else if (
      (event == EventType::NPU_to_MA) || (event == EventType::MA_to_NPU)) {
    all_sys[id]->call_events();
  } else if (event == EventType::RendezvousSend) {
    RendezvousSendData* rsd = (RendezvousSendData*)ehd;
    rsd->send->call(EventType::General, nullptr);
    delete rsd;
  } else if (event == EventType::RendezvousRecv) {
    RendezvousRecvData* rrd = (RendezvousRecvData*)ehd;
    rrd->recv->call(EventType::General, nullptr);
    delete rrd;
  } else if (
      (event == EventType::CompFinished) ||
      (event == EventType::MemLoadFinished) ||
      (event == EventType::MemStoreFinished)) {
    MemEventHandlerData* mehd = (MemEventHandlerData*)ehd;
    if (mehd->workload) {
      mehd->workload->call(event, mehd->wlhd);
    }
    delete mehd;
  } else if (event == EventType::PacketReceived) {
    RecvPacketEventHandlerData* rcehd = (RecvPacketEventHandlerData*)ehd;
    if (rcehd->workload) {
      rcehd->workload->call(event, rcehd->wlhd);
    }
    if (rcehd->owner) {
      rcehd->owner->consume(rcehd);
    }
    delete rcehd;
  } else if (event == EventType::PacketSent) {
    SendPacketEventHandlerData* sehd = (SendPacketEventHandlerData*)ehd;
    sehd->callable->call(EventType::PacketSent, sehd->wlhd);
    delete sehd;
  }
}

LogicalTopology* Sys::get_logical_topology(ComType comm_type) {
  if (comm_type == ComType::All_Reduce)
    return logical_topologies["AllReduce"];
  else if (comm_type == ComType::All_to_All)
    return logical_topologies["AllToAll"];
  else if (comm_type == ComType::Reduce_Scatter)
    return logical_topologies["ReduceScatter"];
  else if (comm_type == ComType::All_Gather)
    return logical_topologies["AllGather"];
  else {
    sys_panic("no known logical topology!");
    return nullptr;
  }
}

vector<CollectiveImpl*> Sys::get_collective_implementation(ComType comm_type) {
  if (comm_type == ComType::All_Reduce)
    return all_reduce_implementation_per_dimension;
  else if (comm_type == ComType::All_to_All)
    return all_to_all_implementation_per_dimension;
  else if (comm_type == ComType::Reduce_Scatter)
    return reduce_scatter_implementation_per_dimension;
  else if (comm_type == ComType::All_Gather)
    return all_gather_implementation_per_dimension;
  else {
    sys_panic("no known collective implementation!");
    vector<CollectiveImpl*> tmp;
    return tmp;
  }
}

DataSet* Sys::generate_all_reduce(
    uint64_t size,
    vector<bool> involved_dimensions,
    CommunicatorGroup* communicator_group,
    int explicit_priority) {
  if (communicator_group == nullptr) {
    return generate_collective(
        size,
        logical_topologies["AllReduce"],
        all_reduce_implementation_per_dimension,
        involved_dimensions,
        ComType::All_Reduce,
        explicit_priority,
        communicator_group);
  } else {
    CollectivePlan* plan =
        communicator_group->get_collective_plan(ComType::All_Reduce);
    return generate_collective(
        size,
        plan->topology,
        plan->implementation_per_dimension,
        plan->dimensions_involved,
        ComType::All_Reduce,
        explicit_priority,
        communicator_group);
  }
}

DataSet* Sys::generate_all_to_all(
    uint64_t size,
    vector<bool> involved_dimensions,
    CommunicatorGroup* communicator_group,
    int explicit_priority) {
  if (communicator_group == nullptr) {
    return generate_collective(
        size,
        logical_topologies["AllToAll"],
        all_to_all_implementation_per_dimension,
        involved_dimensions,
        ComType::All_to_All,
        explicit_priority,
        communicator_group);
  } else {
    CollectivePlan* plan =
        communicator_group->get_collective_plan(ComType::All_to_All);
    return generate_collective(
        size,
        plan->topology,
        plan->implementation_per_dimension,
        plan->dimensions_involved,
        ComType::All_to_All,
        explicit_priority,
        communicator_group);
  }
}

DataSet* Sys::generate_all_gather(
    uint64_t size,
    vector<bool> involved_dimensions,
    CommunicatorGroup* communicator_group,
    int explicit_priority) {
  if (communicator_group == nullptr) {
    return generate_collective(
        size,
        logical_topologies["AllGather"],
        all_gather_implementation_per_dimension,
        involved_dimensions,
        ComType::All_Gather,
        explicit_priority,
        communicator_group);
  } else {
    CollectivePlan* plan =
        communicator_group->get_collective_plan(ComType::All_Gather);
    return generate_collective(
        size,
        plan->topology,
        plan->implementation_per_dimension,
        plan->dimensions_involved,
        ComType::All_Gather,
        explicit_priority,
        communicator_group);
  }
}

DataSet* Sys::generate_reduce_scatter(
    uint64_t size,
    vector<bool> involved_dimensions,
    CommunicatorGroup* communicator_group,
    int explicit_priority) {
  if (communicator_group == nullptr) {
    return generate_collective(
        size,
        logical_topologies["ReduceScatter"],
        reduce_scatter_implementation_per_dimension,
        involved_dimensions,
        ComType::Reduce_Scatter,
        explicit_priority,
        communicator_group);
  } else {
    CollectivePlan* plan =
        communicator_group->get_collective_plan(ComType::Reduce_Scatter);
    return generate_collective(
        size,
        plan->topology,
        plan->implementation_per_dimension,
        plan->dimensions_involved,
        ComType::Reduce_Scatter,
        explicit_priority,
        communicator_group);
  }
}

DataSet* Sys::generate_collective(
    uint64_t size,
    LogicalTopology* topology,
    vector<CollectiveImpl*> implementation_per_dimension,
    vector<bool> dimensions_involved,
    ComType collective_type,
    int explicit_priority,
    CommunicatorGroup* communicator_group) {
  uint64_t chunk_size = determine_chunk_size(size, collective_type);
  uint64_t recommended_chunk_size = chunk_size;
  int streams = ceil(((double)size) / chunk_size);
  uint64_t remain_size;
  DataSet* dataset = new DataSet(streams);
  int pri = get_priority(explicit_priority);
  int count = 0;
  if (id == 0 &&
      (inter_dimension_scheduling == InterDimensionScheduling::OfflineGreedy ||
       inter_dimension_scheduling ==
           InterDimensionScheduling::OfflineGreedyFlex)) {
    if (last_scheduled_collective != Sys::boostedTick()) {
      offline_greedy->reset_loads();
      last_scheduled_collective = Sys::boostedTick();
    }
  }

  while (size > 0) {
    count++;

    vector<int> dim_mapper(topology->get_num_of_dimensions());
    iota(begin(dim_mapper), end(dim_mapper), 0);
    if (collective_type == ComType::All_Gather) {
      reverse(dim_mapper.begin(), dim_mapper.end());
    }

    if (inter_dimension_scheduling == InterDimensionScheduling::RoundRobin) {
      rotate(
          dim_mapper.begin(),
          dim_mapper.begin() + round_robin_inter_dimension_scheduler,
          dim_mapper.end());
      round_robin_inter_dimension_scheduler++;
      if (round_robin_inter_dimension_scheduler ==
          topology->get_num_of_dimensions()) {
        round_robin_inter_dimension_scheduler = 0;
      }
    } else if (
        collective_type != ComType::All_to_All &&
        (inter_dimension_scheduling ==
             InterDimensionScheduling::OfflineGreedy ||
         inter_dimension_scheduling ==
             InterDimensionScheduling::OfflineGreedyFlex)) {
      uint64_t prev_size = size;
      dim_mapper = offline_greedy->get_chunk_scheduling(
          num_streams,
          size,
          recommended_chunk_size,
          dimensions_involved,
          inter_dimension_scheduling,
          collective_type);
      chunk_size = prev_size - size;
    }

    if (collective_type == ComType::All_to_All ||
        (inter_dimension_scheduling !=
             InterDimensionScheduling::OfflineGreedy &&
         inter_dimension_scheduling !=
             InterDimensionScheduling::OfflineGreedyFlex)) {
      size -= chunk_size;
    }
    remain_size = chunk_size;
    list<CollectivePhase> vect;

    if (collective_type != ComType::All_Reduce ||
        collectiveOptimization == CollectiveOptimization::Baseline) {
      for (int dim = 0; dim < topology->get_num_of_dimensions(); dim++) {
        if (topology->get_num_of_nodes_in_dimension(dim_mapper[dim]) == 1 ||
            !dimensions_involved[dim_mapper[dim]]) {
          continue;
        }
        pair<int, RingTopology::Direction> queue =
            vLevels->get_next_queue_at_level(dim_mapper[dim]);
        CollectivePhase phase = generate_collective_phase(
            collective_type,
            topology->get_basic_topology_at_dimension(
                dim_mapper[dim], collective_type),
            remain_size,
            queue.first,
            queue.second,
            InjectionPolicy::Normal,
            implementation_per_dimension[dim_mapper[dim]]);
        vect.push_back(phase);
        remain_size = phase.final_data_size;
      }
    } else if (
        inter_dimension_scheduling == InterDimensionScheduling::OfflineGreedy ||
        inter_dimension_scheduling ==
            InterDimensionScheduling::OfflineGreedyFlex ||
        inter_dimension_scheduling == InterDimensionScheduling::OnlineGreedy) {
      int dim = 0;
      for (dim = 0; dim < topology->get_num_of_dimensions(); dim++) {
        if (topology->get_num_of_nodes_in_dimension(dim_mapper[dim]) == 1 ||
            !dimensions_involved[dim_mapper[dim]]) {
          continue;
        }
        pair<int, RingTopology::Direction> queue =
            vLevels->get_next_queue_at_level(dim_mapper[dim]);
        CollectivePhase phase = generate_collective_phase(
            ComType::Reduce_Scatter,
            topology->get_basic_topology_at_dimension(
                dim_mapper[dim], ComType::Reduce_Scatter),
            remain_size,
            queue.first,
            queue.second,
            InjectionPolicy::Normal,
            implementation_per_dimension[dim_mapper[dim]]);
        vect.push_back(phase);
        remain_size = phase.final_data_size;
      }
      dim--;
      for (; dim >= 0; dim--) {
        if (topology->get_num_of_nodes_in_dimension(dim_mapper[dim]) == 1 ||
            !dimensions_involved[dim_mapper[dim]]) {
          continue;
        }
        pair<int, RingTopology::Direction> queue =
            vLevels->get_next_queue_at_level(dim_mapper[dim]);
        CollectivePhase phase = generate_collective_phase(
            ComType::All_Gather,
            topology->get_basic_topology_at_dimension(
                dim_mapper[dim], ComType::All_Gather),
            remain_size,
            queue.first,
            queue.second,
            InjectionPolicy::Normal,
            implementation_per_dimension[dim_mapper[dim]]);
        vect.push_back(phase);
        remain_size = phase.final_data_size;
      }
    } else {
      int dim = 0;
      int last_active_dim = 0;
      for (dim = 0; dim < topology->get_num_of_dimensions(); dim++) {
        if (topology->get_num_of_nodes_in_dimension(dim_mapper[dim]) != 1 &&
            dimensions_involved[dim_mapper[dim]]) {
          last_active_dim = dim;
        }
      }
      for (dim = 0; dim < last_active_dim; dim++) {
        if (topology->get_num_of_nodes_in_dimension(dim_mapper[dim]) == 1 ||
            !dimensions_involved[dim_mapper[dim]]) {
          continue;
        }
        pair<int, RingTopology::Direction> queue =
            vLevels->get_next_queue_at_level(dim_mapper[dim]);
        CollectivePhase phase = generate_collective_phase(
            ComType::Reduce_Scatter,
            topology->get_basic_topology_at_dimension(
                dim_mapper[dim], ComType::Reduce_Scatter),
            remain_size,
            queue.first,
            queue.second,
            InjectionPolicy::Normal,
            implementation_per_dimension[dim_mapper[dim]]);
        vect.push_back(phase);
        remain_size = phase.final_data_size;
      }
      while (dim > 0 &&
             (dimensions_involved[dim_mapper[dim]] == false ||
              topology->get_num_of_nodes_in_dimension(dim_mapper[dim]) == 1)) {
        dim--;
      }
      if (dimensions_involved[dim_mapper[dim]] &&
          topology->get_num_of_nodes_in_dimension(dim_mapper[dim]) > 1) {
        pair<int, RingTopology::Direction> queue =
            vLevels->get_next_queue_at_level(dim_mapper[dim]);
        CollectivePhase phase = generate_collective_phase(
            ComType::All_Reduce,
            topology->get_basic_topology_at_dimension(
                dim_mapper[dim], ComType::All_Reduce),
            remain_size,
            queue.first,
            queue.second,
            InjectionPolicy::Normal,
            implementation_per_dimension[dim_mapper[dim]]);
        vect.push_back(phase);
        remain_size = phase.final_data_size;
      }
      dim--;
      for (; dim >= 0; dim--) {
        if (topology->get_num_of_nodes_in_dimension(dim_mapper[dim]) == 1 ||
            !dimensions_involved[dim_mapper[dim]]) {
          continue;
        }
        pair<int, RingTopology::Direction> queue =
            vLevels->get_next_queue_at_level(dim_mapper[dim]);
        CollectivePhase phase = generate_collective_phase(
            ComType::All_Gather,
            topology->get_basic_topology_at_dimension(
                dim_mapper[dim], ComType::All_Gather),
            remain_size,
            queue.first,
            queue.second,
            InjectionPolicy::Normal,
            implementation_per_dimension[dim_mapper[dim]]);
        vect.push_back(phase);
        remain_size = phase.final_data_size;
      }
    }
    if (vect.size() > 0) {
      int stream_id = num_streams++;
      if (communicator_group != nullptr) {
        stream_id = communicator_group->num_streams++;
      }
      StreamBaseline* newStream =
          new StreamBaseline(this, dataset, stream_id, vect, pri);
      newStream->current_queue_id = -1;
      insert_into_ready_list(newStream);
    } else {
      dataset->active = false;
      break;
    }
  }
  if (dataset->active) {
    dataset->total_streams = count;
  }
  return dataset;
}

CollectivePhase Sys::generate_collective_phase(
    ComType collective_type,
    BasicLogicalTopology* topology,
    uint64_t data_size,
    int queue_id,
    RingTopology::Direction direction,
    InjectionPolicy injection_policy,
    CollectiveImpl* collective_impl) {
  if (collective_impl->type == CollectiveImplType::Ring ||
      collective_impl->type == CollectiveImplType::OneRing) {
    CollectivePhase vn(
        this,
        queue_id,
        new Ring(
            collective_type,
            id,
            (RingTopology*)topology,
            data_size,
            direction,
            injection_policy));
    return vn;
  } else if (
      collective_impl->type == CollectiveImplType::Direct ||
      collective_impl->type == CollectiveImplType::OneDirect) {
    CollectivePhase vn(
        this,
        queue_id,
        new AllToAll(
            collective_type,
            ((DirectCollectiveImpl*)collective_impl)->direct_collective_window,
            id,
            (RingTopology*)topology,
            data_size,
            direction,
            InjectionPolicy::Normal));
    return vn;
  } else if (collective_impl->type == CollectiveImplType::DoubleBinaryTree) {
    CollectivePhase vn(
        this,
        queue_id,
        new DoubleBinaryTreeAllReduce(id, (BinaryTree*)topology, data_size));
    return vn;
  } else if (
      collective_impl->type == CollectiveImplType::HalvingDoubling ||
      collective_impl->type == CollectiveImplType::OneHalvingDoubling) {
    CollectivePhase vn(
        this,
        queue_id,
        new HalvingDoubling(
            collective_type, id, (RingTopology*)topology, data_size));
    return vn;
  } else {
    cerr << "Error: No known collective implementation for collective phase"
         << endl;
    exit(1);
  }
}

int Sys::break_dimension(int model_parallel_npu_group) {
  if (break_dimension_done) {
    return dimension_to_break;
  }

  dimension_to_break = 0;
  if (model_parallel_npu_group == 1) {
    break_dimension_done = true;
    return -1;
  }
  int all_npus = 1;
  for (; dimension_to_break < physical_dims.size(); dimension_to_break++) {
    if (all_npus * physical_dims[dimension_to_break] <
        model_parallel_npu_group) {
      all_npus *= physical_dims[dimension_to_break];
    } else if (
        all_npus * physical_dims[dimension_to_break] >
        model_parallel_npu_group) {
      for (auto lt : logical_topologies) {
        delete lt.second;
      }
      logical_topologies.clear();

      delete scheduler_unit;
      delete vLevels;
      std::vector<int>::iterator levelIterator = queues_per_dim.begin();
      std::advance(levelIterator, dimension_to_break);
      queues_per_dim.insert(levelIterator, queues_per_dim[dimension_to_break]);
      scheduler_unit = new SchedulerUnit(
          this,
          queues_per_dim,
          max_running,
          active_first_phase,
          concurrent_streams);
      vLevels = new QueueLevels(queues_per_dim, 0, comm_NI->get_backend_type());

      int first_subdim = model_parallel_npu_group / all_npus;
      int second_subdim = physical_dims[dimension_to_break] / first_subdim;
      std::vector<int> logical_dims;

      for (uint64_t dim = 0; dim < physical_dims.size(); dim++) {
        if (dim != static_cast<uint64_t>(dimension_to_break)) {
          logical_dims.push_back(physical_dims[dim]);
        } else {
          logical_dims.push_back(first_subdim);
          logical_dims.push_back(second_subdim);
        }
      }

      std::vector<CollectiveImpl*>::iterator it =
          all_reduce_implementation_per_dimension.begin();
      if (all_reduce_implementation_per_dimension.size() > dimension_to_break) {
        std::advance(it, dimension_to_break);
      } else {
        std::advance(it, all_reduce_implementation_per_dimension.size());
      }
      CollectiveImpl* replicate = (CollectiveImpl*)(*it)->clone();
      all_reduce_implementation_per_dimension.insert(it, replicate);

      it = reduce_scatter_implementation_per_dimension.begin();
      if (reduce_scatter_implementation_per_dimension.size() >
          dimension_to_break) {
        std::advance(it, dimension_to_break);
      } else {
        std::advance(it, reduce_scatter_implementation_per_dimension.size());
      }
      replicate = (CollectiveImpl*)(*it)->clone();
      reduce_scatter_implementation_per_dimension.insert(it, replicate);

      it = all_gather_implementation_per_dimension.begin();
      if (all_gather_implementation_per_dimension.size() > dimension_to_break) {
        std::advance(it, dimension_to_break);
      } else {
        std::advance(it, all_gather_implementation_per_dimension.size());
      }
      replicate = (CollectiveImpl*)(*it)->clone();
      all_gather_implementation_per_dimension.insert(it, replicate);

      it = all_to_all_implementation_per_dimension.begin();
      if (all_to_all_implementation_per_dimension.size() > dimension_to_break) {
        std::advance(it, dimension_to_break);
      } else {
        std::advance(it, all_to_all_implementation_per_dimension.size());
      }
      replicate = (CollectiveImpl*)(*it)->clone();
      all_to_all_implementation_per_dimension.insert(it, replicate);
      logical_topologies["AllReduce"] = new GeneralComplexTopology(
          id, logical_dims, all_reduce_implementation_per_dimension);
      logical_topologies["ReduceScatter"] = new GeneralComplexTopology(
          id, logical_dims, reduce_scatter_implementation_per_dimension);
      logical_topologies["AllGather"] = new GeneralComplexTopology(
          id, logical_dims, all_gather_implementation_per_dimension);
      logical_topologies["AllToAll"] = new GeneralComplexTopology(
          id, logical_dims, all_to_all_implementation_per_dimension);
      this->logical_broken_dims = logical_dims;
      this->dim_to_break = dimension_to_break;

      break_dimension_done = true;
      return dimension_to_break;
    } else if (
        all_npus * physical_dims[dimension_to_break] ==
        model_parallel_npu_group) {
      break_dimension_done = true;
      return dimension_to_break;
    }
  }

  break_dimension_done = true;
  return -1;
}

uint64_t Sys::determine_chunk_size(uint64_t size, ComType type) {
  uint64_t chunk_size = size / preferred_dataset_splits;
  return chunk_size;
}

int Sys::get_priority(int explicit_priority) {
  if (scheduling_policy == SchedulingPolicy::LIFO) {
    return priority_counter++;
  } else if (scheduling_policy == SchedulingPolicy::FIFO) {
    return priority_counter--;
  } else if (scheduling_policy == SchedulingPolicy::EXPLICIT) {
    return explicit_priority;
  }

  // should not reach here
  assert(false);
  std::exit(-1);
}

void Sys::insert_into_ready_list(BaseStream* stream) {
  insert_stream(&ready_list, stream);
  scheduler_unit->notify_stream_added_into_ready_list();
}

void Sys::insert_stream(list<BaseStream*>* queue, BaseStream* baseStream) {
  list<BaseStream*>::iterator it = queue->begin();
  if (intra_dimension_scheduling == IntraDimensionScheduling::FIFO ||
      baseStream->current_queue_id < 0 ||
      baseStream->current_com_type == ComType::All_to_All ||
      baseStream->current_com_type == ComType::All_Reduce) {
    while (it != queue->end()) {
      if ((*it)->initialized == true) {
        advance(it, 1);
        continue;
      } else if ((*it)->priority >= baseStream->priority) {
        advance(it, 1);
        continue;
      } else {
        break;
      }
    }
  } else if (intra_dimension_scheduling == IntraDimensionScheduling::RG) {
    ComType one_to_last = ComType::None;
    ComType last = ComType::None;
    while (it != queue->end()) {
      one_to_last = last;
      last = (*it)->current_com_type;
      if ((*it)->initialized == true) {
        advance(it, 1);
        if (it != queue->end() && (*it)->initialized == false) {
          one_to_last = last;
          last = (*it)->current_com_type;
          advance(it, 1);
        }
        continue;
      } else if ((*it)->priority > baseStream->priority) {
        advance(it, 1);
        continue;
      } else if (
          (last == ComType::Reduce_Scatter &&
           one_to_last == ComType::All_Gather) ||
          (last == ComType::All_Gather &&
           one_to_last == ComType::Reduce_Scatter)) {
        advance(it, 1);
        continue;
      } else {
        break;
      }
    }
  } else if (
      intra_dimension_scheduling == IntraDimensionScheduling::SmallestFirst) {
    if (baseStream->phases_to_go.size() == 1) {
      it = queue->end();
    }
    while (it != queue->end()) {
      if ((*it)->initialized == true) {
        advance(it, 1);
        continue;
      } else if (
          max((*it)->my_current_phase.initial_data_size,
              (*it)->my_current_phase.final_data_size) <
          max(baseStream->my_current_phase.initial_data_size,
              baseStream->my_current_phase.final_data_size)) {
        advance(it, 1);
        continue;
      } else {
        break;
      }
    }
  } else if (
      intra_dimension_scheduling ==
      IntraDimensionScheduling::LessRemainingPhaseFirst) {
    while (it != queue->end()) {
      if ((*it)->initialized == true) {
        advance(it, 1);
        continue;
      } else if ((*it)->phases_to_go.size() < baseStream->phases_to_go.size()) {
        advance(it, 1);
        continue;
      } else {
        break;
      }
    }
  }
  queue->insert(it, baseStream);
}

void Sys::ask_for_schedule(int max) {
  if (ready_list.size() == 0 ||
      ready_list.front()->synchronizer[ready_list.front()->stream_id] <
          all_sys.size()) {
    return;
  }
  int top = ready_list.front()->stream_id;
  uint64_t min = ready_list.size();
  if (min > max) {
    min = static_cast<uint64_t>(max);
  }
  for (auto& sys : all_sys) {
    if (sys->ready_list.size() == 0 ||
        sys->ready_list.front()->stream_id != top) {
      return;
    }
    if (sys->ready_list.size() < min) {
      min = sys->ready_list.size();
    }
  }
  for (auto& sys : all_sys) {
    sys->schedule(min);
  }
  return;
}

void Sys::schedule(int num) {
  int ready_list_size = ready_list.size();
  int counter = min(num, ready_list_size);
  while (counter > 0) {
    int top_vn = ready_list.front()->phases_to_go.front().queue_id;
    int total_waiting_streams = ready_list.size();
    int total_phases = ready_list.front()->phases_to_go.size();

    proceed_to_next_vnet_baseline((StreamBaseline*)ready_list.front());

    if (ready_list.front()->current_queue_id == -1) {
      Sys::sys_panic(
          "should not happen! " +
          to_string(BaseStream::synchronizer[ready_list.front()->stream_id]) +
          " , " +
          to_string(BaseStream::ready_counter[ready_list.front()->stream_id]) +
          " , top queue id: " + to_string(top_vn) +
          " , total phases: " + to_string(total_phases) +
          " , waiting streams: " + to_string(total_waiting_streams));
    }

    ready_list.pop_front();
    counter--;
    first_phase_streams++;
    total_running_streams++;
  }
}

void Sys::proceed_to_next_vnet_baseline(StreamBaseline* stream) {
  int previous_vnet = stream->current_queue_id;
  if (stream->steps_finished == 1) {
    first_phase_streams--;
  }
  if (stream->steps_finished != 0) {
    stream->net_message_latency.back() /= stream->net_message_counter;
  }
  if (stream->my_current_phase.algorithm != nullptr) {
    delete stream->my_current_phase.algorithm;
  }
  if (stream->phases_to_go.size() == 0) {
    stream->take_bus_stats_average();
    stream->dataset->notify_stream_finished((StreamStat*)stream);
  }
  if (stream->current_queue_id >= 0 && stream->my_current_phase.enabled) {
    list<BaseStream*>& target =
        active_Streams.at(stream->my_current_phase.queue_id);
    for (list<BaseStream*>::iterator it = target.begin(); it != target.end();
         ++it) {
      if (((StreamBaseline*)(*it))->stream_id == stream->stream_id) {
        target.erase(it);
        break;
      }
    }
  }
  if (stream->phases_to_go.size() == 0) {
    total_running_streams--;
    if (previous_vnet >= 0) {
      scheduler_unit->notify_stream_removed(
          previous_vnet, Sys::boostedTick() - stream->last_init);
    }
    delete stream;
    return;
  }
  stream->steps_finished++;
  stream->current_queue_id = stream->phases_to_go.front().queue_id;
  stream->current_com_type = stream->phases_to_go.front().comm_type;

  CollectivePhase vi = stream->phases_to_go.front();
  stream->my_current_phase = vi;
  stream->phases_to_go.pop_front();
  stream->test = 0;
  stream->test2 = 0;
  stream->initialized = false;
  stream->last_phase_change = Sys::boostedTick();
  stream->total_packets_sent = 0;

  stream->net_message_latency.push_back(0);
  stream->net_message_counter = 0;

  if (stream->my_current_phase.enabled) {
    insert_stream(&active_Streams[stream->current_queue_id], stream);
  }

  stream->state = StreamState::Ready;

  if (previous_vnet >= 0) {
    scheduler_unit->notify_stream_removed(
        previous_vnet, Sys::boostedTick() - stream->last_init);
  }
  scheduler_unit->notify_stream_added(stream->current_queue_id);
}

int Sys::front_end_sim_send(
    Tick delay,
    void* buffer,
    uint64_t count,
    int type,
    int dst,
    int tag,
    sim_request* request,
    void (*msg_handler)(void* fun_arg),
    void* fun_arg) {
  if (rendezvous_enabled) {
    return rendezvous_sim_send(
        delay, buffer, count, type, dst, tag, request, msg_handler, fun_arg);
  } else {
    return sim_send(
        delay, buffer, count, type, dst, tag, request, msg_handler, fun_arg);
  }
}

int Sys::front_end_sim_recv(
    Tick delay,
    void* buffer,
    uint64_t count,
    int type,
    int src,
    int tag,
    sim_request* request,
    void (*msg_handler)(void* fun_arg),
    void* fun_arg) {
  if (rendezvous_enabled) {
    return rendezvous_sim_recv(
        delay, buffer, count, type, src, tag, request, msg_handler, fun_arg);
  } else {
    return sim_recv(
        delay, buffer, count, type, src, tag, request, msg_handler, fun_arg);
  }
}

int Sys::rendezvous_sim_send(
    Tick delay,
    void* buffer,
    uint64_t count,
    int type,
    int dst,
    int tag,
    sim_request* request,
    void (*msg_handler)(void* fun_arg),
    void* fun_arg) {
  RendezvousSendData* rsd = new RendezvousSendData(
      id, this, buffer, count, type, dst, tag, *request, msg_handler, fun_arg);
  sim_request newReq = *request;
  uint64_t rendevouz_size = 8192;
  newReq.dstRank = request->srcRank;
  newReq.srcRank = request->dstRank;
  newReq.reqCount = rendevouz_size;
  int newTag = tag + 500000000;
  newReq.tag = newTag;
  sim_recv(
      delay,
      buffer,
      rendevouz_size,
      type,
      dst,
      newTag,
      &newReq,
      &Sys::handleEvent,
      rsd);
  return 1;
}

int Sys::rendezvous_sim_recv(
    Tick delay,
    void* buffer,
    uint64_t count,
    int type,
    int src,
    int tag,
    sim_request* request,
    void (*msg_handler)(void* fun_arg),
    void* fun_arg) {
  RendezvousRecvData* rrd = new RendezvousRecvData(
      id, this, buffer, count, type, src, tag, *request, msg_handler, fun_arg);
  sim_request newReq = *request;
  uint64_t rendevouz_size = 8192;
  newReq.dstRank = request->srcRank;
  newReq.srcRank = request->dstRank;
  newReq.reqCount = rendevouz_size;
  int newTag = tag + 500000000;
  newReq.tag = newTag;
  sim_send(
      delay,
      buffer,
      rendevouz_size,
      type,
      src,
      newTag,
      &newReq,
      &Sys::handleEvent,
      rrd);
  return 1;
}

int Sys::sim_send(
    Tick delay,
    void* buffer,
    uint64_t count,
    int type,
    int dst,
    int tag,
    sim_request* request,
    void (*msg_handler)(void* fun_arg),
    void* fun_arg) {
  if (delay == 0) {
    comm_NI->sim_send(
        buffer, count, type, dst, tag, request, msg_handler, fun_arg);
  } else {
    try_register_event(
        new SimSendCaller(
            this,
            buffer,
            count,
            type,
            dst,
            tag,
            *request,
            msg_handler,
            fun_arg),
        EventType::General,
        nullptr,
        delay);
  }
  return 1;
}

int Sys::sim_recv(
    Tick delay,
    void* buffer,
    uint64_t count,
    int type,
    int src,
    int tag,
    sim_request* request,
    void (*msg_handler)(void* fun_arg),
    void* fun_arg) {
  if (delay == 0) {
    comm_NI->sim_recv(
        buffer, count, type, src, tag, request, msg_handler, fun_arg);
  } else {
    try_register_event(
        new SimRecvCaller(
            this,
            buffer,
            count,
            type,
            src,
            tag,
            *request,
            msg_handler,
            fun_arg),
        EventType::General,
        nullptr,
        delay);
  }
  return 1;
}
} // namespace AstraSim<|MERGE_RESOLUTION|>--- conflicted
+++ resolved
@@ -554,12 +554,8 @@
   event_queue[event_time].push_back(make_tuple(callable, event, callData));
   if (should_schedule) {
     timespec_t tmp;
-<<<<<<< HEAD
     tmp.time_res = NS;
-    tmp.time_val = Sys::boostedTick() + cycles;
-=======
     tmp.time_val = delta_cycles;
->>>>>>> f9f776a1
     BasicEventHandlerData* data =
         new BasicEventHandlerData(id, EventType::CallEvents);
     data->sys_id = id;
