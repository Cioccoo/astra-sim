/******************************************************************************
This source code is licensed under the MIT license found in the
LICENSE file in the root directory of this source tree.
*******************************************************************************/

// TODO: HardwareResource.cc should be moved to the system layer.

#include "astra-sim/workload/HardwareResource.hh"

using namespace std;
using namespace AstraSim;
using namespace Chakra;

typedef ChakraProtoMsg::NodeType ChakraNodeType;

HardwareResource::HardwareResource(uint32_t num_npus)
    : num_npus(num_npus),
      num_in_flight_cpu_ops(0),
      num_in_flight_gpu_comm_ops(0),
      num_in_flight_gpu_comp_ops(0) {}

void HardwareResource::occupy(const shared_ptr<Chakra::ETFeederNode> node) {
  if (node->is_cpu_op()) {
    assert(num_in_flight_cpu_ops == 0);
    ++num_in_flight_cpu_ops;
  } else {
    if (node->type() == ChakraNodeType::COMP_NODE) {
      assert(num_in_flight_gpu_comp_ops == 0);
      ++num_in_flight_gpu_comp_ops;
<<<<<<< HEAD
    } else{
      if (node->type() == ChakraNodeType::COMM_RECV_NODE) {
        return; 
      }
=======
    } else {
>>>>>>> e7bb8615
      assert(num_in_flight_gpu_comm_ops == 0);
      ++num_in_flight_gpu_comm_ops;
      }
  }
}

void HardwareResource::release(const shared_ptr<Chakra::ETFeederNode> node) {
  if (node->is_cpu_op()) {
    --num_in_flight_cpu_ops;
    assert(num_in_flight_cpu_ops == 0);
  } else {
    if (node->type() == ChakraNodeType::COMP_NODE) {
      --num_in_flight_gpu_comp_ops;
      assert(num_in_flight_gpu_comp_ops == 0);
    } else {
      if (node->type() == ChakraNodeType::COMM_RECV_NODE) {
        return;
      }
      --num_in_flight_gpu_comm_ops;
      assert(num_in_flight_gpu_comm_ops == 0);
    }
  }
}

bool HardwareResource::is_available(
    const shared_ptr<Chakra::ETFeederNode> node) const {
  if (node->is_cpu_op()) {
    if (num_in_flight_cpu_ops == 0) {
      return true;
    } else {
      return false;
    }
  } else {
    if (node->type() == ChakraNodeType::COMP_NODE) {
      if (num_in_flight_gpu_comp_ops == 0) {
        return true;
      } else {
        return false;
      }
    } else {
      if (num_in_flight_gpu_comm_ops == 0) {
        return true;
      } else {
<<<<<<< HEAD
        if (node->type() == ChakraNodeType::COMM_RECV_NODE){
          return true;
        }
        if (num_in_flight_gpu_comm_ops == 0) {
          return true;
        } else {
          return false;
        }
=======
        return false;
>>>>>>> e7bb8615
      }
    }
  }
}<|MERGE_RESOLUTION|>--- conflicted
+++ resolved
@@ -27,14 +27,10 @@
     if (node->type() == ChakraNodeType::COMP_NODE) {
       assert(num_in_flight_gpu_comp_ops == 0);
       ++num_in_flight_gpu_comp_ops;
-<<<<<<< HEAD
-    } else{
+    } else {
       if (node->type() == ChakraNodeType::COMM_RECV_NODE) {
         return; 
       }
-=======
-    } else {
->>>>>>> e7bb8615
       assert(num_in_flight_gpu_comm_ops == 0);
       ++num_in_flight_gpu_comm_ops;
       }
@@ -78,18 +74,13 @@
       if (num_in_flight_gpu_comm_ops == 0) {
         return true;
       } else {
-<<<<<<< HEAD
         if (node->type() == ChakraNodeType::COMM_RECV_NODE){
           return true;
         }
         if (num_in_flight_gpu_comm_ops == 0) {
           return true;
-        } else {
-          return false;
         }
-=======
         return false;
->>>>>>> e7bb8615
       }
     }
   }
