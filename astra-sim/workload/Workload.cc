/******************************************************************************
This source code is licensed under the MIT license found in the
LICENSE file in the root directory of this source tree.
*******************************************************************************/

#include "astra-sim/workload/Workload.hh"

#include "astra-sim/common/Logging.hh"
#include "astra-sim/system/IntData.hh"
#include "astra-sim/system/MemEventHandlerData.hh"
#include "astra-sim/system/RecvPacketEventHandlerData.hh"
#include "astra-sim/system/SendPacketEventHandlerData.hh"
#include "astra-sim/system/WorkloadLayerHandlerData.hh"
#include <json/json.hpp>

#include <iostream>
#include <stdlib.h>
#include <unistd.h>

using namespace std;
using namespace AstraSim;
using namespace Chakra;
using json = nlohmann::json;

typedef ChakraProtoMsg::NodeType ChakraNodeType;
typedef ChakraProtoMsg::CollectiveCommType ChakraCollectiveCommType;

Workload::Workload(Sys* sys, string et_filename, string comm_group_filename) {
    string workload_filename = et_filename + "." + to_string(sys->id) + ".et";
    // Check if workload filename exists
    if (access(workload_filename.c_str(), R_OK) < 0) {
        string error_msg;
        if (errno == ENOENT) {
            error_msg =
                "workload file: " + workload_filename + " does not exist";
        } else if (errno == EACCES) {
            error_msg = "workload file: " + workload_filename +
                        " exists but is not readable";
        } else {
            error_msg =
                "Unknown workload file: " + workload_filename + " access error";
        }
        LoggerFactory::get_logger("workload")->critical(error_msg);
        exit(EXIT_FAILURE);
    }
    this->et_feeder = new ETFeeder(workload_filename);
    this->comm_group = nullptr;
    // TODO: parametrize the number of available hardware resources
    this->hw_resource = new HardwareResource(1);
    this->sys = sys;
    initialize_comm_group(comm_group_filename);
    this->is_finished = false;
}

Workload::~Workload() {
    if (this->comm_group != nullptr) {
        delete this->comm_group;
    }
    if (this->et_feeder != nullptr) {
        delete this->et_feeder;
    }
    if (this->hw_resource != nullptr) {
        delete this->hw_resource;
    }
}

void Workload::initialize_comm_group(string comm_group_filename) {
    // communicator group input file is not given
    if (comm_group_filename.find("empty") != std::string::npos) {
        comm_group = nullptr;
        return;
    }

    ifstream inFile;
    json j;
    inFile.open(comm_group_filename);
    inFile >> j;

    for (json::iterator it = j.begin(); it != j.end(); ++it) {
        bool in_comm_group = false;

        for (auto id : it.value()) {
            if (id == sys->id) {
                in_comm_group = true;
            }
        }

        if (in_comm_group) {
            std::vector<int> involved_NPUs;
            for (auto id : it.value()) {
                involved_NPUs.push_back(id);
            }
            comm_group = new CommunicatorGroup(1, involved_NPUs, sys);
            // Note: All NPUs should create comm group with identical ids if
            // they want to communicate with each other
        }
    }
}

void Workload::issue_dep_free_nodes() {
    std::queue<shared_ptr<Chakra::ETFeederNode>> push_back_queue;
    shared_ptr<Chakra::ETFeederNode> node = et_feeder->getNextIssuableNode();
    while (node != nullptr) {
        if (hw_resource->is_available(node)) {
            issue(node);
        } else {
            push_back_queue.push(node);
        }
        node = et_feeder->getNextIssuableNode();
    }

    while (!push_back_queue.empty()) {
        shared_ptr<Chakra::ETFeederNode> node = push_back_queue.front();
        et_feeder->pushBackIssuableNode(node->id());
        push_back_queue.pop();
    }
}

void Workload::issue(shared_ptr<Chakra::ETFeederNode> node) {
    auto logger = LoggerFactory::get_logger("workload");
    if (sys->replay_only) {
        hw_resource->occupy(node);
        issue_replay(node);
    } else {
        if ((node->type() == ChakraNodeType::MEM_LOAD_NODE) ||
            (node->type() == ChakraNodeType::MEM_STORE_NODE)) {
            if (sys->trace_enabled) {
                logger->debug("issue,sys->id={}, tick={}, node->id={}, "
                              "node->name={}, node->type={}",
                              sys->id, Sys::boostedTick(), node->id(),
                              node->name(),
                              static_cast<uint64_t>(node->type()));
            }
            issue_remote_mem(node);
        } else if (node->is_cpu_op() ||
                   (!node->is_cpu_op() &&
                    node->type() == ChakraNodeType::COMP_NODE)) {
            if ((node->runtime() == 0) && (node->num_ops() == 0)) {
                skip_invalid(node);
            } else {
                if (sys->trace_enabled) {
                    logger->debug("issue,sys->id={}, tick={}, node->id={}, "
                                  "node->name={}, node->type={}",
                                  sys->id, Sys::boostedTick(), node->id(),
                                  node->name(),
                                  static_cast<uint64_t>(node->type()));
                }
                issue_comp(node);
            }
        } else if (!node->is_cpu_op() &&
                   (node->type() == ChakraNodeType::COMM_COLL_NODE ||
                    (node->type() == ChakraNodeType::COMM_SEND_NODE) ||
                    (node->type() == ChakraNodeType::COMM_RECV_NODE))) {
            if (sys->trace_enabled) {
                if (sys->trace_enabled) {
                    logger->debug("issue,sys->id={}, tick={}, node->id={}, "
                                  "node->name={}, node->type={}",
                                  sys->id, Sys::boostedTick(), node->id(),
                                  node->name(),
                                  static_cast<uint64_t>(node->type()));
                }
            }
            issue_comm(node);
        } else if (node->type() == ChakraNodeType::INVALID_NODE) {
            skip_invalid(node);
        }
    }
}

void Workload::issue_replay(shared_ptr<Chakra::ETFeederNode> node) {
    WorkloadLayerHandlerData* wlhd = new WorkloadLayerHandlerData;
    wlhd->node_id = node->id();
    uint64_t runtime = 1ul;
    if (node->runtime() != 0ul) {
        // chakra runtimes are in microseconds and we should convert it into
        // nanoseconds
        runtime = node->runtime() * 1000;
    }
    if (node->is_cpu_op()) {
        hw_resource->tics_cpu_ops += runtime;
    } else {
        hw_resource->tics_gpu_ops += runtime;
    }
    sys->register_event(this, EventType::General, wlhd, runtime);
}

void Workload::issue_remote_mem(shared_ptr<Chakra::ETFeederNode> node) {
    hw_resource->occupy(node);

    WorkloadLayerHandlerData* wlhd = new WorkloadLayerHandlerData;
    wlhd->sys_id = sys->id;
    wlhd->workload = this;
    wlhd->node_id = node->id();
    sys->remote_mem->issue(node->tensor_size(), wlhd);
}

void Workload::issue_comp(shared_ptr<Chakra::ETFeederNode> node) {
    hw_resource->occupy(node);

    if (sys->roofline_enabled) {
        WorkloadLayerHandlerData* wlhd = new WorkloadLayerHandlerData;
        wlhd->node_id = node->id();

        double operational_intensity = static_cast<double>(node->num_ops()) /
                                       static_cast<double>(node->tensor_size());
        double perf = sys->roofline->get_perf(operational_intensity);
        double elapsed_time =
            static_cast<double>(node->num_ops()) / perf;  // sec
        uint64_t runtime =
            static_cast<uint64_t>(elapsed_time * 1e9);  // sec -> ns
        if (node->is_cpu_op()) {
            hw_resource->tics_cpu_ops += runtime;
        } else {
            hw_resource->tics_gpu_ops += runtime;
        }
        sys->register_event(this, EventType::General, wlhd, runtime);
    } else {
        // advance this node forward the recorded "replayed" time specificed in
        // the ET.
        issue_replay(node);
    }
}

void Workload::issue_comm(shared_ptr<Chakra::ETFeederNode> node) {
    hw_resource->occupy(node);

    vector<bool> involved_dim;

    if (node->has_other_attr("involved_dim")) {
        const ChakraProtoMsg::AttributeProto& attr =
            node->get_other_attr("involved_dim");

        // Ensure the attribute is of type bool_list before accessing
        if (attr.has_bool_list()) {
            const ChakraProtoMsg::BoolList& bool_list = attr.bool_list();

            // Traverse bool_list and add values to involved_dim
            for (int i = 0; i < bool_list.values_size(); ++i) {
                involved_dim.push_back(bool_list.values(i));
            }
        } else {
            cerr << "Expected bool_list in involved_dim but found another type."
                 << endl;
            exit(EXIT_FAILURE);
        }
    } else {
        // involved_dim does not exist in ETFeeder.
        // Assume involved_dim = [1,1,1,1,1] which we could simulate 5-Dimension.
	// Could use Process Group to build involved_dim later. 
	// Once process group is implemented, you should get
        // that with node->pg_name()
	
	for(int i = 0; i < 4; i++)
            involved_dim.push_back(true);
    }

    if (!node->is_cpu_op() &&
        (node->type() == ChakraNodeType::COMM_COLL_NODE)) {
        if (node->comm_type() == ChakraCollectiveCommType::ALL_REDUCE) {
            DataSet* fp =
                sys->generate_all_reduce(node->comm_size(), involved_dim,
                                         comm_group, node->comm_priority());
            collective_comm_node_id_map[fp->my_id] = node->id();
            collective_comm_wrapper_map[fp->my_id] = fp;
            fp->set_notifier(this, EventType::CollectiveCommunicationFinished);

        } else if (node->comm_type() == ChakraCollectiveCommType::ALL_TO_ALL) {
            DataSet* fp =
                sys->generate_all_to_all(node->comm_size(), involved_dim,
                                         comm_group, node->comm_priority());
            collective_comm_node_id_map[fp->my_id] = node->id();
            collective_comm_wrapper_map[fp->my_id] = fp;
            fp->set_notifier(this, EventType::CollectiveCommunicationFinished);

        } else if (node->comm_type() == ChakraCollectiveCommType::ALL_GATHER) {
            DataSet* fp =
                sys->generate_all_gather(node->comm_size(), involved_dim,
                                         comm_group, node->comm_priority());
            collective_comm_node_id_map[fp->my_id] = node->id();
            collective_comm_wrapper_map[fp->my_id] = fp;
            fp->set_notifier(this, EventType::CollectiveCommunicationFinished);

        } else if (node->comm_type() ==
                   ChakraCollectiveCommType::REDUCE_SCATTER) {
            DataSet* fp =
                sys->generate_reduce_scatter(node->comm_size(), involved_dim,
                                             comm_group, node->comm_priority());
            collective_comm_node_id_map[fp->my_id] = node->id();
            collective_comm_wrapper_map[fp->my_id] = fp;
            fp->set_notifier(this, EventType::CollectiveCommunicationFinished);

        } else if (node->comm_type() == ChakraCollectiveCommType::BROADCAST) {
            // broadcast colelctive has not been implemented in ASTRA-SIM yet.
            // So, we just use its real system mesurements
            uint64_t runtime = 1ul;
            if (node->runtime() != 0ul) {
                // chakra runtimes are in microseconds and we should convert it
                // into nanoseconds
                runtime = node->runtime() * 1000;
            }
            DataSet* fp = new DataSet(1);
            fp->set_notifier(this, EventType::CollectiveCommunicationFinished);
            collective_comm_node_id_map[fp->my_id] = node->id();
            collective_comm_wrapper_map[fp->my_id] = fp;
            sys->register_event(fp, EventType::General, nullptr,
                                // chakra runtimes are in microseconds and we
                                // should convert it into nanoseconds
                                runtime);
            fp->set_notifier(this, EventType::CollectiveCommunicationFinished);
        }
    } else if (node->type() == ChakraNodeType::COMM_SEND_NODE) {
        sim_request snd_req;
        snd_req.srcRank = node->comm_src();
        snd_req.dstRank = node->comm_dst();
        snd_req.reqType = UINT8;
        SendPacketEventHandlerData* sehd = new SendPacketEventHandlerData;
        sehd->callable = this;
        sehd->wlhd = new WorkloadLayerHandlerData;
        sehd->wlhd->node_id = node->id();
        sehd->event = EventType::PacketSent;
        sys->front_end_sim_send(0, Sys::dummy_data, node->comm_size(), UINT8,
                                node->comm_dst(), node->comm_tag(), &snd_req,
                                Sys::FrontEndSendRecvType::NATIVE,
                                &Sys::handleEvent, sehd);
    } else if (node->type() == ChakraNodeType::COMM_RECV_NODE) {
        sim_request rcv_req;
        RecvPacketEventHandlerData* rcehd = new RecvPacketEventHandlerData;
        rcehd->wlhd = new WorkloadLayerHandlerData;
        rcehd->wlhd->node_id = node->id();
        rcehd->workload = this;
        rcehd->event = EventType::PacketReceived;
        sys->front_end_sim_recv(0, Sys::dummy_data, node->comm_size(), UINT8,
                                node->comm_src(), node->comm_tag(), &rcv_req,
                                Sys::FrontEndSendRecvType::NATIVE,
                                &Sys::handleEvent, rcehd);
    } else {
        LoggerFactory::get_logger("workload")
            ->critical("Unknown communication node type");
        exit(EXIT_FAILURE);
    }
}

void Workload::skip_invalid(shared_ptr<Chakra::ETFeederNode> node) {
    et_feeder->freeChildrenNodes(node->id());
    et_feeder->removeNode(node->id());
}

void Workload::call(EventType event, CallData* data) {
    if (is_finished) {
        return;
    }

    if (event == EventType::CollectiveCommunicationFinished) {
        IntData* int_data = (IntData*)data;
        uint64_t coll_comm_id = int_data->data;

        hw_resource->tics_gpu_comms += int_data->execution_time;
        uint64_t node_id = collective_comm_node_id_map[coll_comm_id];
        shared_ptr<Chakra::ETFeederNode> node = et_feeder->lookupNode(node_id);

        if (sys->trace_enabled) {
            LoggerFactory::get_logger("workload")
                ->debug("callback,sys->id={}, tick={}, node->id={}, "
                        "node->name={}, node->type={}",
                        sys->id, Sys::boostedTick(), node->id(), node->name(),
                        static_cast<uint64_t>(node->type()));
        }

        hw_resource->release(node);

        et_feeder->freeChildrenNodes(node_id);

        issue_dep_free_nodes();
      
        // The Dataset class provides statistics that should be used later to dump
        // more statistics in the workload layer
        delete collective_comm_wrapper_map[int_data->data];
        collective_comm_wrapper_map.erase(int_data->data);
        et_feeder->removeNode(node_id);

<<<<<<< HEAD
        // The Dataset class provides statistics that should be used later to
        // dump more statistics in the workload layer
        delete collective_comm_wrapper_map[coll_comm_id];
        collective_comm_wrapper_map.erase(coll_comm_id);

=======
>>>>>>> c04df861
    } else {
        if (data == nullptr) {
            issue_dep_free_nodes();
        } else {
            WorkloadLayerHandlerData* wlhd = (WorkloadLayerHandlerData*)data;
            shared_ptr<Chakra::ETFeederNode> node =
                et_feeder->lookupNode(wlhd->node_id);

            if (sys->trace_enabled) {
                LoggerFactory::get_logger("workload")
                    ->debug("callback,sys->id={}, tick={}, node->id={}, "
                            "node->name={}, node->type={}",
                            sys->id, Sys::boostedTick(), node->id(),
                            node->name(), static_cast<uint64_t>(node->type()));
            }

            hw_resource->release(node);

            et_feeder->freeChildrenNodes(node->id());

            issue_dep_free_nodes();

            et_feeder->removeNode(wlhd->node_id);
            delete wlhd;
        }
    }

    if (!et_feeder->hasNodesToIssue() &&
        (hw_resource->num_in_flight_cpu_ops == 0) &&
        (hw_resource->num_in_flight_gpu_comp_ops == 0) &&
        (hw_resource->num_in_flight_gpu_comm_ops == 0)) {
        report();
        sys->comm_NI->sim_notify_finished();
        is_finished = true;
    }
}

void Workload::fire() {
    call(EventType::General, NULL);
}

void Workload::report() {
    Tick curr_tick = Sys::boostedTick();
    LoggerFactory::get_logger("workload")
        ->info("sys[{}] finished, {} cycles, exposed communication {} cycles.",
               sys->id, curr_tick, curr_tick - hw_resource->tics_gpu_ops);
}<|MERGE_RESOLUTION|>--- conflicted
+++ resolved
@@ -374,18 +374,10 @@
       
         // The Dataset class provides statistics that should be used later to dump
         // more statistics in the workload layer
-        delete collective_comm_wrapper_map[int_data->data];
-        collective_comm_wrapper_map.erase(int_data->data);
-        et_feeder->removeNode(node_id);
-
-<<<<<<< HEAD
-        // The Dataset class provides statistics that should be used later to
-        // dump more statistics in the workload layer
         delete collective_comm_wrapper_map[coll_comm_id];
         collective_comm_wrapper_map.erase(coll_comm_id);
-
-=======
->>>>>>> c04df861
+        et_feeder->removeNode(node_id);
+
     } else {
         if (data == nullptr) {
             issue_dep_free_nodes();
